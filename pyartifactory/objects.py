--- conflicted
+++ resolved
@@ -1,741 +1,6 @@
-<<<<<<< HEAD
 import json
 import logging
-from typing import List, Tuple, Dict, Any, Union
-
-import requests
-from requests import Response
-from requests_toolbelt.multipart import encoder
-from pathlib import Path
-
-from pyartifactory.exception import (
-    UserNotFoundException,
-    UserAlreadyExistsException,
-    GroupNotFoundException,
-    RepositoryAlreadyExistsException,
-    GroupAlreadyExistsException,
-    RepositoryNotFoundException,
-    ArtifactoryException,
-    PermissionAlreadyExistsException,
-    PermissionNotFoundException,
-    AqlException,
-)
-
-from pyartifactory.models import (
-    AuthModel,
-    ApiKeyModel,
-    PasswordModel,
-    Group,
-    LocalRepository,
-    VirtualRepository,
-    LocalRepositoryResponse,
-    VirtualRepositoryResponse,
-    RemoteRepository,
-    RemoteRepositoryResponse,
-    SimpleRepository,
-    UserResponse,
-    NewUser,
-    SimpleUser,
-    User,
-    Permission,
-    SimplePermission,
-    ArtifactPropertiesResponse,
-    ArtifactStatsResponse,
-    Aql,
-)
-
-
-class Artifactory:
-    def __init__(
-        self,
-        url: str,
-        auth: Tuple[str, str] = None,
-        verify: bool = True,
-        cert: str = None,
-    ):
-        self.artifactory = AuthModel(url=url, auth=auth, verify=verify, cert=cert)
-        self.users = ArtifactoryUser(self.artifactory)
-        self.groups = ArtifactoryGroup(self.artifactory)
-        self.security = ArtifactorySecurity(self.artifactory)
-        self.repositories = ArtifactoryRepository(self.artifactory)
-        self.artifacts = ArtifactoryArtifact(self.artifactory)
-        self.aql = ArtifactoryAql(self.artifactory)
-
-
-class ArtifactoryObject:
-    def __init__(self, artifactory: AuthModel) -> None:
-        self._artifactory = artifactory
-        self._auth = (
-            self._artifactory.auth[0],
-            self._artifactory.auth[1].get_secret_value(),
-        )
-        self._verify = self._artifactory.verify
-        self._cert = self._artifactory.cert
-        self.session = requests.Session()
-
-    def _get(self, route: str, **kwargs) -> Response:
-        """
-        :param route: API Route
-        :param kwargs: Additional parameters to add the request
-        :returns  An HTTP response
-        """
-        return self._generic_http_method_request("get", route, **kwargs)
-
-    def _post(self, route: str, **kwargs) -> Response:
-        """
-        :param route: API Route
-        :param kwargs: Additional parameters to add the request
-        :returns  An HTTP response
-        """
-        return self._generic_http_method_request("post", route, **kwargs)
-
-    def _put(self, route: str, **kwargs) -> Response:
-        """
-        :param route: API Route
-        :param kwargs: Additional parameters to add the request
-        :returns  An HTTP response
-        """
-        return self._generic_http_method_request("put", route, **kwargs)
-
-    def _delete(self, route: str, **kwargs) -> Response:
-        """
-        :param route: API Route
-        :param kwargs: Additional parameters to add the request
-        :returns  An HTTP response
-        """
-        return self._generic_http_method_request("delete", route, **kwargs)
-
-    def _generic_http_method_request(
-        self, method: str, route: str, **kwargs
-    ) -> Response:
-        """
-        :param method: HTTP method to use
-        :param route: API Route
-        :param kwargs: Additional parameters to add the request
-        :return: An HTTP response
-        """
-        http_method = getattr(self.session, method)
-        response = http_method(
-            f"{self._artifactory.url}/{route}",
-            auth=self._auth,
-            **kwargs,
-            verify=self._verify,
-            cert=self._cert,
-        )
-
-        response.raise_for_status()
-        return response
-
-
-class ArtifactoryUser(ArtifactoryObject):
-    _uri = "security/users"
-
-    def __init__(self, artifactory: AuthModel) -> None:
-        super(ArtifactoryUser, self).__init__(artifactory)
-
-    def create(self, user: NewUser) -> UserResponse:
-        """
-        Create user
-        :param user: NewUser object
-        :return: User
-        """
-        username = user.name
-        try:
-            self.get(username)
-            logging.error(f"User {username} already exists")
-            raise UserAlreadyExistsException(f"User {username} already exists")
-        except UserNotFoundException:
-            data = user.dict()
-            data["password"] = user.password.get_secret_value()
-            self._put(f"api/{self._uri}/{username}", json=data)
-            logging.debug(f"User {username} successfully created")
-            return self.get(user.name)
-
-    def get(self, name: str) -> UserResponse:
-        """
-        Read user from artifactory. Fill object if exist
-        :param name: Name of the user to retrieve
-        :return: UserModel
-        """
-        try:
-            r = self._get(f"api/{self._uri}/{name}")
-            return UserResponse(**r.json())
-        except requests.exceptions.HTTPError as e:
-            if e.response.status_code == 404 or e.response.status_code == 400:
-                logging.error(f"User {name} does not exist")
-                raise UserNotFoundException(f"{name} does not exist")
-            raise ArtifactoryException from e
-
-    def list(self) -> List[SimpleUser]:
-        """
-        Lists all the users
-        :return: UserList
-        """
-        r = self._get(f"api/{self._uri}")
-        logging.debug("List all users successful")
-        return [SimpleUser(**user) for user in r.json()]
-
-    def update(self, user: User) -> UserResponse:
-        """
-        Updates an artifactory user
-        :param user: NewUser object
-        :return: UserModel
-        """
-        username = user.name
-        self.get(username)
-        self._post(f"api/{self._uri}/{username}", json=user.dict())
-        logging.debug(f"User {username} successfully updated")
-        return self.get(username)
-
-    def delete(self, name: str) -> None:
-        """
-        Remove user
-        :param name: Name of the user to delete
-        :return: None
-        """
-        self.get(name)
-        self._delete(f"api/{self._uri}/{name}")
-        logging.debug(f"User {name} successfully deleted")
-
-
-class ArtifactorySecurity(ArtifactoryObject):
-    _uri = "security"
-
-    def __init__(self, artifactory: AuthModel) -> None:
-        super(ArtifactorySecurity, self).__init__(artifactory)
-
-    def get_encrypted_password(self) -> PasswordModel:
-        """
-        Get the encrypted password of the authenticated requestor.
-        :return: str
-        """
-        r = self._get(f"api/{self._uri}/encryptedPassword")
-        logging.debug(f"Encrypted password successfully delivered")
-        return PasswordModel(**r.json())
-
-    def create_api_key(self) -> ApiKeyModel:
-        """
-        Create an API key for the current user.
-        :return: Error if API key already exists - use regenerate API key instead.
-        """
-        r = self._post(f"api/{self._uri}/apiKey")
-        logging.debug(f"API Key successfully created")
-        return ApiKeyModel(**r.json())
-
-    def regenerate_api_key(self) -> ApiKeyModel:
-        """
-        Regenerate an API key for the current user
-        :return: API key
-        """
-        r = self._put(f"api/{self._uri}/apiKey")
-        logging.debug(f"API Key successfully regenerated")
-        return ApiKeyModel(**r.json())
-
-    def get_api_key(self) -> ApiKeyModel:
-        """
-        Get the current user's own API key
-        :return: API key
-        """
-        r = self._get(f"api/{self._uri}/apiKey")
-        logging.debug(f"API Key successfully delivered")
-        return ApiKeyModel(**r.json())
-
-    def revoke_api_key(self) -> None:
-        """
-        Revokes the current user's API key
-        :return: None
-        """
-        self._delete(f"api/{self._uri}/apiKey")
-        logging.debug(f"API Key successfully revoked")
-
-    def revoke_user_api_key(self, name: str) -> None:
-        """
-        Revokes the API key of another user
-        :param name: name of the user to whom api key has to be revoked
-        :return: None
-        """
-        self._delete(f"api/{self._uri}/apiKey/{name}")
-        logging.debug(f"User API Key successfully revoked")
-
-
-class ArtifactoryGroup(ArtifactoryObject):
-    _uri = "security/groups"
-
-    def __init__(self, artifactory: AuthModel) -> None:
-        super(ArtifactoryGroup, self).__init__(artifactory)
-
-    def create(self, group: Group) -> Group:
-        """
-        Creates a new group in Artifactory or replaces an existing group
-        :param group: Group to create
-        :return: Created group
-        """
-        group_name = group.name
-        try:
-            self.get(group_name)
-            logging.error(f"Group {group_name} already exists")
-            raise GroupAlreadyExistsException(f"Group {group_name} already exists")
-        except GroupNotFoundException:
-            self._put(f"api/{self._uri}/{group_name}", json=group.dict())
-            logging.debug(f"Group {group_name} successfully created")
-            return self.get(group.name)
-
-    def get(self, name: str) -> Group:
-        """
-        Get the details of an Artifactory Group
-        :param name: Name of the group to retrieve
-        :return: Found artifactory group
-        """
-        try:
-            r = self._get(f"api/{self._uri}/{name}")
-            return Group(**r.json())
-        except requests.exceptions.HTTPError as e:
-            if e.response.status_code == 404 or e.response.status_code == 400:
-                logging.error(f"Group {name} does not exist")
-                raise GroupNotFoundException(f"Group {name} does not exist")
-            raise ArtifactoryException from e
-
-    def list(self) -> List[Group]:
-        """
-        Lists all the groups
-        :return: GroupList
-        """
-        r = self._get(f"api/{self._uri}")
-        logging.debug("List all groups successful")
-        return [Group(**group) for group in r.json()]
-
-    def update(self, group: Group) -> Group:
-        """
-        Updates an exiting group in Artifactory with the provided group details.
-        :param group: Group to be updated
-        :return: Updated group
-        """
-        group_name = group.name
-        self.get(group_name)
-        self._post(f"api/{self._uri}/{group_name}", json=group.dict())
-        logging.debug(f"Group {group_name} successfully updated")
-        return self.get(group_name)
-
-    def delete(self, name: str) -> None:
-        """
-        Removes a group
-        :param name: Name of the group to delete
-        :return: None
-        """
-        self.get(name)
-        self._delete(f"api/{self._uri}/{name}")
-        logging.debug(f"Group {name} successfully deleted")
-
-
-class ArtifactoryRepository(ArtifactoryObject):
-    _uri = "repositories"
-
-    def __init__(self, artifactory: AuthModel) -> None:
-        super(ArtifactoryRepository, self).__init__(artifactory)
-
-    # Local repositories operations
-    def create_local_repo(self, repo: LocalRepository) -> LocalRepositoryResponse:
-        """
-        Creates a new local repository
-        :param repo: LocalRepository object
-        :return: LocalRepositoryResponse object
-        """
-        repo_name = repo.key
-        try:
-            self.get_local_repo(repo_name)
-            logging.error(f"Repository {repo_name} already exists")
-            raise RepositoryAlreadyExistsException(
-                f"Repository {repo_name} already exists"
-            )
-        except RepositoryNotFoundException:
-            self._put(f"api/{self._uri}/{repo_name}", json=repo.dict())
-            logging.debug(f"Repository {repo_name} successfully created")
-            return self.get_local_repo(repo_name)
-
-    def get_local_repo(self, repo_name: str) -> LocalRepositoryResponse:
-        """
-        Finds repository in artifactory. Fill object if exist
-        :param repo_name: Name of the repository to retrieve
-        :return: LocalRepositoryResponse object
-        """
-        try:
-            r = self._get(f"api/{self._uri}/{repo_name}")
-            return LocalRepositoryResponse(**r.json())
-        except requests.exceptions.HTTPError as e:
-            if e.response.status_code == 404 or e.response.status_code == 400:
-                logging.error(f"Repository {repo_name} does not exist")
-                raise RepositoryNotFoundException(
-                    f" Repository {repo_name} does not exist"
-                )
-            raise ArtifactoryException from e
-
-    def update_local_repo(self, repo: LocalRepository) -> LocalRepositoryResponse:
-        """
-        Updates an artifactory repository
-        :param repo: LocalRepository object
-        :return: LocalRepositoryResponse
-        """
-        repo_name = repo.key
-        self.get_local_repo(repo_name)
-        self._post(f"api/{self._uri}/{repo_name}", json=repo.dict())
-        logging.debug(f"Repository {repo_name} successfully updated")
-        return self.get_local_repo(repo_name)
-
-    # Virtual repositories operations
-    def create_virtual_repo(self, repo: VirtualRepository) -> VirtualRepositoryResponse:
-        """
-        Creates a new local repository
-        :param repo: VirtualRepository object
-        :return: VirtualRepositoryResponse object
-        """
-        repo_name = repo.key
-        try:
-            self.get_virtual_repo(repo_name)
-            logging.error(f"Repository {repo_name} already exists")
-            raise RepositoryAlreadyExistsException(
-                f"Repository {repo_name} already exists"
-            )
-        except RepositoryNotFoundException:
-            self._put(f"api/{self._uri}/{repo_name}", json=repo.dict())
-            logging.debug(f"Repository {repo_name} successfully created")
-            return self.get_virtual_repo(repo_name)
-
-    def get_virtual_repo(self, repo_name: str) -> VirtualRepositoryResponse:
-        """
-        Finds repository in artifactory. Fill object if exist
-        :param repo_name: Name of the repository to retrieve
-        :return: VirtualRepositoryResponse object
-        """
-        try:
-            r = self._get(f"api/{self._uri}/{repo_name}")
-            return VirtualRepositoryResponse(**r.json())
-        except requests.exceptions.HTTPError as e:
-            if e.response.status_code == 404 or e.response.status_code == 400:
-                logging.error(f"Repository {repo_name} does not exist")
-                raise RepositoryNotFoundException(
-                    f" Repository {repo_name} does not exist"
-                )
-            raise ArtifactoryException from e
-
-    def update_virtual_repo(self, repo: VirtualRepository) -> VirtualRepositoryResponse:
-        """
-        Updates a virtual artifactory repository
-        :param repo: VirtualRepository object
-        :return: VirtualRepositoryResponse
-        """
-        repo_name = repo.key
-        self.get_virtual_repo(repo_name)
-        self._post(f"api/{self._uri}/{repo_name}", json=repo.dict())
-        logging.debug(f"Repository {repo_name} successfully updated")
-        return self.get_virtual_repo(repo_name)
-
-    # Remote repositories operations
-    def create_remote_repo(self, repo: RemoteRepository) -> RemoteRepositoryResponse:
-        """
-        Creates a new local repository
-        :param repo: RemoteRepository object
-        :return: RemoteRepositoryResponse object
-        """
-        repo_name = repo.key
-        try:
-            self.get_remote_repo(repo_name)
-            logging.error(f"Repository {repo_name} already exists")
-            raise RepositoryAlreadyExistsException(
-                f"Repository {repo_name} already exists"
-            )
-        except RepositoryNotFoundException:
-            self._put(f"api/{self._uri}/{repo_name}", json=repo.dict())
-            logging.debug(f"Repository {repo_name} successfully created")
-            return self.get_remote_repo(repo_name)
-
-    def get_remote_repo(self, repo_name: str) -> RemoteRepositoryResponse:
-        """
-        Finds a remote repository in artifactory. Fill object if exist
-        :param repo_name: Name of the repository to retrieve
-        :return: RemoteRepositoryResponse object
-        """
-        try:
-            r = self._get(f"api/{self._uri}/{repo_name}")
-            return RemoteRepositoryResponse(**r.json())
-        except requests.exceptions.HTTPError as e:
-            if e.response.status_code == 404 or e.response.status_code == 400:
-                logging.error(f"Repository {repo_name} does not exist")
-                raise RepositoryNotFoundException(
-                    f" Repository {repo_name} does not exist"
-                )
-            raise ArtifactoryException from e
-
-    def update_remote_repo(self, repo: RemoteRepository) -> RemoteRepositoryResponse:
-        """
-        Updates a remote artifactory repository
-        :param repo: VirtualRepository object
-        :return: VirtualRepositoryResponse
-        """
-        repo_name = repo.key
-        self.get_remote_repo(repo_name)
-        self._post(f"api/{self._uri}/{repo_name}", json=repo.dict())
-        logging.debug(f"Repository {repo_name} successfully updated")
-        return self.get_remote_repo(repo_name)
-
-    def list(self) -> List[SimpleRepository]:
-        """
-        Lists all the repositories
-        :return: A list of repositories
-        """
-        r = self._get(f"api/{self._uri}")
-        logging.debug("List all repositories successful")
-        return [SimpleRepository(**repository) for repository in r.json()]
-
-    def delete(self, repo_name: str) -> None:
-        """
-        Removes a local repository
-        :param repo_name: Name of the repository to delete
-        :return: None
-        """
-
-        self._delete(f"api/{self._uri}/{repo_name}")
-        logging.debug(f"Repository {repo_name} successfully deleted")
-
-
-class ArtifactoryPermission(ArtifactoryObject):
-    _uri = "security/permissions"
-
-    def __init__(self, artifactory: AuthModel) -> None:
-        super(ArtifactoryPermission, self).__init__(artifactory)
-
-    def create(self, permission: Permission) -> Permission:
-        """
-        Creates a permission
-        :param permission: Permission object
-        :return: Permission
-        """
-        permission_name = permission.name
-        try:
-            self.get(permission_name)
-            logging.debug(f"Permission {permission_name} already exists")
-            raise PermissionAlreadyExistsException(
-                f"Permission {permission_name} already exists"
-            )
-        except PermissionNotFoundException:
-            self._put(f"api/{self._uri}/{permission_name}", json=permission.dict())
-            logging.debug(f"Permission {permission_name} successfully created")
-            return self.get(permission_name)
-
-    def get(self, permission_name: str) -> Permission:
-        """
-        Read permission from artifactory. Fill object if exist
-        :param permission_name: Name of the permission to retrieve
-        :return: Permission
-        """
-        try:
-            r = self._get(f"api/{self._uri}/{permission_name}")
-            return Permission(**r.json())
-        except requests.exceptions.HTTPError as e:
-            if e.response.status_code == 404 or e.response.status_code == 400:
-                logging.error(f"Permission {permission_name} does not exist")
-                raise PermissionNotFoundException(
-                    f"Permission {permission_name} does not exist"
-                )
-            raise ArtifactoryException from e
-
-    def list(self) -> List[SimplePermission]:
-        """
-        Lists all the permissions
-        :return: A list of permissions
-        """
-        r = self._get(f"api/{self._uri}")
-        logging.debug("List all permissions successful")
-        return [SimplePermission(**permission) for permission in r.json()]
-
-    def update(self, permission: Permission) -> Permission:
-        """
-        Updates an artifactory permission
-        :param permission: Permission object
-        :return: Permission
-        """
-        permission_name = permission.name
-        self._put(f"api/{self._uri}/{permission_name}", json=permission.dict())
-        logging.debug(f"Permission {permission_name} successfully updated")
-        return self.get(permission_name)
-
-    def delete(self, permission_name: str) -> None:
-        """
-        Removes an artifactory permission
-        :param permission_name: Name of the permission to delete
-        :return: None
-        """
-        self.get(permission_name)
-        self._delete(f"api/{self._uri}/{permission_name}")
-        logging.debug(f"Permission {permission_name} successfully deleted")
-
-
-class ArtifactoryArtifact(ArtifactoryObject):
-    def __init__(self, artifactory: AuthModel) -> None:
-        super(ArtifactoryArtifact, self).__init__(artifactory)
-
-    def deploy(
-        self, local_file_location: str, artifact_path: str
-    ) -> ArtifactPropertiesResponse:
-        """
-        :param artifact_path: Path to file in Artifactory
-        :param local_file_location: Location of the file to deploy
-        """
-        artifact_path = artifact_path.lstrip("/")
-        local_filename = artifact_path.split("/")[-1]
-        with open(local_file_location, "rb") as f:
-            form = encoder.MultipartEncoder(
-                {
-                    "documents": (local_filename, f, "application/octet-stream"),
-                    "composite": "NONE",
-                }
-            )
-            headers = {"Prefer": "respond-async", "Content-Type": form.content_type}
-            self._put(f"{artifact_path}", headers=headers, data=form)
-            logging.info(f"Artifact {local_filename} successfully deployed")
-            return self.properties(artifact_path)
-
-    def download(self, artifact_path: str, local_directory_path: str = None) -> str:
-        """
-        :param artifact_path: Path to file in Artifactory
-        :param local_directory_path: Local path to where the artifact will be imported
-        :return: File name
-        """
-        artifact_path = artifact_path.lstrip("/")
-        local_filename = artifact_path.split("/")[-1]
-
-        if local_directory_path:
-            Path(local_directory_path).mkdir(parents=True, exist_ok=True)
-            local_file_full_path = f"{local_directory_path}/{local_filename}"
-        else:
-            local_file_full_path = local_filename
-
-        with self._get(f"{artifact_path}", stream=True) as r:
-            with open(local_file_full_path, "wb") as f:
-                for chunk in r.iter_content(chunk_size=8192):
-                    if chunk:  # filter out keep-alive new chunks
-                        f.write(chunk)
-                        # f.flush()
-        logging.info(f"Artifact {local_filename} successfully downloaded")
-        return local_file_full_path
-
-    def properties(self, artifact_path: str) -> ArtifactPropertiesResponse:
-        """
-        :param artifact_path: Path to file in Artifactory
-        :return: Artifact properties
-        """
-        artifact_path = artifact_path.lstrip("/")
-        r = self._get(f"api/storage/{artifact_path}?properties[=x[,y]]")
-        logging.info("Artifact Properties successfully retrieved")
-        return ArtifactPropertiesResponse(**r.json())
-
-    def stats(self, artifact_path: str) -> ArtifactStatsResponse:
-        """
-        :param artifact_path: Path to file in Artifactory
-        :return: Artifact Stats
-        """
-        artifact_path = artifact_path.lstrip("/")
-        r = self._get(f"api/storage/{artifact_path}?stats")
-        logging.info("Artifact stats successfully retrieved")
-        return ArtifactStatsResponse(**r.json())
-
-    def copy(
-        self, artifact_current_path: str, artifact_new_path: str, dryrun: bool = False
-    ) -> ArtifactPropertiesResponse:
-        """
-        :param artifact_current_path: Current path to file
-        :param artifact_new_path: New path to file
-        :param dryrun: Dry run
-        :return: ArtifactPropertiesResponse: properties of the copied artifact
-        """
-        artifact_current_path = artifact_current_path.lstrip("/")
-        artifact_new_path = artifact_new_path.lstrip("/")
-        if dryrun:
-            dry = 1
-        else:
-            dry = 0
-
-        self._post(f"api/copy/{artifact_current_path}?to={artifact_new_path}&dry={dry}")
-        logging.info(f"Artifact {artifact_current_path} successfully copied")
-        return self.properties(artifact_new_path)
-
-    def move(
-        self, artifact_current_path: str, artifact_new_path: str, dryrun: bool = False
-    ) -> ArtifactPropertiesResponse:
-        """
-        :param artifact_current_path: Current path to file
-        :param artifact_new_path: New path to file
-        :param dryrun: Dry run
-        :return: ArtifactPropertiesResponse: properties of the moved artifact
-        """
-        artifact_current_path = artifact_current_path.lstrip("/")
-        artifact_new_path = artifact_new_path.lstrip("/")
-
-        if dryrun:
-            dry = 1
-        else:
-            dry = 0
-
-        self._post(f"api/move/{artifact_current_path}?to={artifact_new_path}&dry={dry}")
-        logging.info(f"Artifact {artifact_current_path} successfully moved")
-        return self.properties(artifact_new_path)
-
-    def delete(self, artifact_path: str) -> None:
-        """
-        :param artifact_path: Path to file in Artifactory
-        :return: bool
-        """
-        artifact_path = artifact_path.lstrip("/")
-        self._delete(f"{artifact_path}")
-        logging.info(f"Artifact {artifact_path} successfully deleted")
-
-
-def create_aql_query(aql_object: Aql):
-    aql_query_text = f"{aql_object.domain}.find"
-
-    if aql_object.find:
-        aql_query_text += f"({json.dumps(aql_object.find)})"
-    else:
-        aql_query_text += "()"
-
-    if aql_object.include:
-        format_include = (
-            json.dumps(aql_object.include).replace("[", "").replace("]", "")
-        )
-        aql_query_text += f".include({format_include})"
-
-    if aql_object.sort:
-        sort_key = list(aql_object.sort.keys())[0]
-        sort_value = json.dumps(aql_object.sort[sort_key])
-        aql_query_text += f'.sort({{"{sort_key.value}": {sort_value}}})'
-
-    if aql_object.offset:
-        aql_query_text += f".offset({aql_object.offset})"
-
-    if aql_object.limit:
-        aql_query_text += f".limit({aql_object.limit})"
-
-    return aql_query_text
-
-
-class ArtifactoryAql(ArtifactoryObject):
-    _uri = "search/aql"
-
-    def __init__(self, artifactory: AuthModel) -> None:
-        super(ArtifactoryAql, self).__init__(artifactory)
-
-    def query(self, aql_object: Aql) -> List[Dict[str, Union[str, List]]]:
-        aql_query = create_aql_query(aql_object)
-        try:
-            response = self._post(f"api/{self._uri}", data=aql_query)
-            return response.json()["results"]
-        except requests.exceptions.HTTPError:
-            raise AqlException(
-                "Bad Aql Query: please check your parameters. "
-                "Doc: https://www.jfrog.com/confluence/display/RTF/Artifactory+Query+Language"
-            )
-=======
-import logging
-from typing import List, Optional, Dict, Tuple
+from typing import List, Optional, Dict, Tuple, Union
 
 import requests
 from requests import Response
@@ -753,6 +18,7 @@
     PermissionAlreadyExistsException,
     PermissionNotFoundException,
     InvalidTokenDataException,
+    AqlException,
 )
 
 from pyartifactory.models import (
@@ -776,6 +42,7 @@
     SimplePermission,
     ArtifactPropertiesResponse,
     ArtifactStatsResponse,
+    Aql,
 )
 
 
@@ -793,6 +60,7 @@
         self.security = ArtifactorySecurity(self.artifactory)
         self.repositories = ArtifactoryRepository(self.artifactory)
         self.artifacts = ArtifactoryArtifact(self.artifactory)
+        self.aql = ArtifactoryAql(self.artifactory)
 
 
 class ArtifactoryObject:
@@ -1481,4 +749,49 @@
         artifact_path = artifact_path.lstrip("/")
         self._delete(f"{artifact_path}")
         logging.info(f"Artifact {artifact_path} successfully deleted")
->>>>>>> 018adb82
+
+
+def create_aql_query(aql_object: Aql):
+    aql_query_text = f"{aql_object.domain}.find"
+
+    if aql_object.find:
+        aql_query_text += f"({json.dumps(aql_object.find)})"
+    else:
+        aql_query_text += "()"
+
+    if aql_object.include:
+        format_include = (
+            json.dumps(aql_object.include).replace("[", "").replace("]", "")
+        )
+        aql_query_text += f".include({format_include})"
+
+    if aql_object.sort:
+        sort_key = list(aql_object.sort.keys())[0]
+        sort_value = json.dumps(aql_object.sort[sort_key])
+        aql_query_text += f'.sort({{"{sort_key.value}": {sort_value}}})'
+
+    if aql_object.offset:
+        aql_query_text += f".offset({aql_object.offset})"
+
+    if aql_object.limit:
+        aql_query_text += f".limit({aql_object.limit})"
+
+    return aql_query_text
+
+
+class ArtifactoryAql(ArtifactoryObject):
+    _uri = "search/aql"
+
+    def __init__(self, artifactory: AuthModel) -> None:
+        super(ArtifactoryAql, self).__init__(artifactory)
+
+    def query(self, aql_object: Aql) -> List[Dict[str, Union[str, List]]]:
+        aql_query = create_aql_query(aql_object)
+        try:
+            response = self._post(f"api/{self._uri}", data=aql_query)
+            return response.json()["results"]
+        except requests.exceptions.HTTPError:
+            raise AqlException(
+                "Bad Aql Query: please check your parameters. "
+                "Doc: https://www.jfrog.com/confluence/display/RTF/Artifactory+Query+Language"
+            )