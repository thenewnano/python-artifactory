--- conflicted
+++ resolved
@@ -60,11 +60,8 @@
         self.security = ArtifactorySecurity(self.artifactory)
         self.repositories = ArtifactoryRepository(self.artifactory)
         self.artifacts = ArtifactoryArtifact(self.artifactory)
-<<<<<<< HEAD
         self.aql = ArtifactoryAql(self.artifactory)
-=======
         self.permissions = ArtifactoryPermission(self.artifactory)
->>>>>>> 3b2e0935
 
 
 class ArtifactoryObject:
