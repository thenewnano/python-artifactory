"""
Definition of all artifactory objects.
"""
<<<<<<< HEAD

import json

=======
import warnings
>>>>>>> 5288dcde
import logging
from typing import List, Optional, Dict, Tuple, Union

from pathlib import Path
import requests
from requests import Response
from pydantic import parse_obj_as

from pyartifactory.exception import (
    UserNotFoundException,
    UserAlreadyExistsException,
    GroupNotFoundException,
    RepositoryAlreadyExistsException,
    GroupAlreadyExistsException,
    RepositoryNotFoundException,
    ArtifactoryException,
    PermissionAlreadyExistsException,
    PermissionNotFoundException,
    InvalidTokenDataException,
<<<<<<< HEAD
    AqlException,
=======
    PropertyNotFoundException,
    ArtifactNotFoundException,
>>>>>>> 5288dcde
)

from pyartifactory.models import (
    AuthModel,
    ApiKeyModel,
    PasswordModel,
    AccessTokenModel,
    Group,
    LocalRepository,
    VirtualRepository,
    LocalRepositoryResponse,
    VirtualRepositoryResponse,
    RemoteRepository,
    RemoteRepositoryResponse,
    SimpleRepository,
    AnyRepository,
    AnyRepositoryResponse,
    UserResponse,
    NewUser,
    SimpleUser,
    User,
    Permission,
    SimplePermission,
    ArtifactPropertiesResponse,
    ArtifactStatsResponse,
<<<<<<< HEAD
    Aql,
=======
    ArtifactInfoResponse,
)
from pyartifactory.models.artifact import (
    ArtifactFileInfoResponse,
    ArtifactFolderInfoResponse,
>>>>>>> 5288dcde
)

logger = logging.getLogger("pyartifactory")


class Artifactory:
    """Models artifactory."""

    def __init__(
        self, url: str, auth: Tuple[str, str], verify: bool = True, cert: str = None,
    ):
        self.artifactory = AuthModel(url=url, auth=auth, verify=verify, cert=cert)
        self.users = ArtifactoryUser(self.artifactory)
        self.groups = ArtifactoryGroup(self.artifactory)
        self.security = ArtifactorySecurity(self.artifactory)
        self.repositories = ArtifactoryRepository(self.artifactory)
        self.artifacts = ArtifactoryArtifact(self.artifactory)
        self.aql = ArtifactoryAql(self.artifactory)
        self.permissions = ArtifactoryPermission(self.artifactory)


class ArtifactoryObject:
    """Models the artifactory object."""

    def __init__(self, artifactory: AuthModel) -> None:
        self._artifactory = artifactory
        self._auth = (
            self._artifactory.auth[0],
            self._artifactory.auth[1].get_secret_value(),
        )
        self._verify = self._artifactory.verify
        self._cert = self._artifactory.cert
        self.session = requests.Session()

    def _get(self, route: str, **kwargs) -> Response:
        """
        :param route: API Route
        :param kwargs: Additional parameters to add the request
        :returns  An HTTP response
        """
        return self._generic_http_method_request("get", route, **kwargs)

    def _post(self, route: str, **kwargs) -> Response:
        """
        :param route: API Route
        :param kwargs: Additional parameters to add the request
        :returns  An HTTP response
        """
        return self._generic_http_method_request("post", route, **kwargs)

    def _put(self, route: str, **kwargs) -> Response:
        """
        :param route: API Route
        :param kwargs: Additional parameters to add the request
        :returns  An HTTP response
        """
        return self._generic_http_method_request("put", route, **kwargs)

    def _delete(self, route: str, **kwargs) -> Response:
        """
        :param route: API Route
        :param kwargs: Additional parameters to add the request
        :returns  An HTTP response
        """
        return self._generic_http_method_request("delete", route, **kwargs)

    def _generic_http_method_request(
        self, method: str, route: str, raise_for_status: bool = True, **kwargs
    ) -> Response:
        """
        :param method: HTTP method to use
        :param route: API Route
        :param kwargs: Additional parameters to add the request
        :return: An HTTP response
        """

        http_method = getattr(self.session, method)
        response: Response = http_method(
            f"{self._artifactory.url}/{route}",
            auth=self._auth,
            **kwargs,
            verify=self._verify,
            cert=self._cert,
        )
        if raise_for_status:
            response.raise_for_status()
        return response


class ArtifactoryUser(ArtifactoryObject):
    """Models an artifactory user."""

    _uri = "security/users"

    def create(self, user: NewUser) -> UserResponse:
        """
        Create user
        :param user: NewUser object
        :return: User
        """
        username = user.name
        try:
            self.get(username)
            logger.error("User %s already exists", username)
            raise UserAlreadyExistsException(f"User {username} already exists")
        except UserNotFoundException:
            data = user.dict()
            data["password"] = user.password.get_secret_value()
            self._put(f"api/{self._uri}/{username}", json=data)
<<<<<<< HEAD
            logging.info("User %s successfully created", username)
=======
            logger.debug("User %s successfully created", username)
>>>>>>> 5288dcde
            return self.get(user.name)

    def get(self, name: str) -> UserResponse:
        """
        Read user from artifactory. Fill object if exist
        :param name: Name of the user to retrieve
        :return: UserModel
        """
        try:
            response = self._get(f"api/{self._uri}/{name}")
            logger.debug("User %s found", name)
            return UserResponse(**response.json())
        except requests.exceptions.HTTPError as error:
            if error.response.status_code == 404 or error.response.status_code == 400:
                logger.error("User %s does not exist", name)
                raise UserNotFoundException(f"{name} does not exist")
            raise ArtifactoryException from error

    def list(self) -> List[SimpleUser]:
        """
        Lists all the users
        :return: UserList
        """
        response = self._get(f"api/{self._uri}")
<<<<<<< HEAD
        logging.info("List all users successful")
=======
        logger.debug("List all users successful")
>>>>>>> 5288dcde
        return [SimpleUser(**user) for user in response.json()]

    def update(self, user: User) -> UserResponse:
        """
        Updates an artifactory user
        :param user: NewUser object
        :return: UserModel
        """
        username = user.name
        self.get(username)
<<<<<<< HEAD
        self._post(f"api/{self._uri}/{username}", json=user.dict())
        logging.info("User %s successfully updated", username)
=======
        self._post(
            f"api/{self._uri}/{username}",
            json=user.dict(exclude={"lastLoggedIn", "realm"}),
        )
        logger.debug("User %s successfully updated", username)
>>>>>>> 5288dcde
        return self.get(username)

    def delete(self, name: str) -> None:
        """
        Remove user
        :param name: Name of the user to delete
        :return: None
        """
        self.get(name)
        self._delete(f"api/{self._uri}/{name}")
<<<<<<< HEAD
        logging.info("User %s successfully deleted", name)
=======
        logger.debug("User %s successfully deleted", name)
>>>>>>> 5288dcde

    def unlock(self, name: str) -> None:
        """
        Unlock user
        Even if the user doesn't exist, it succeed too
        :param name: Name of the user to unlock
        :return none
        """
        self._post(f"api/security/unlockUsers/{name}")
<<<<<<< HEAD
        logging.info("User %s successfully unlocked", name)
=======
        logger.debug("User % successfully unlocked", name)
>>>>>>> 5288dcde


class ArtifactorySecurity(ArtifactoryObject):
    """Models artifactory security."""

    _uri = "security"

    def get_encrypted_password(self) -> PasswordModel:
        """
        Get the encrypted password of the authenticated requestor.
        :return: str
        """
        response = self._get(f"api/{self._uri}/encryptedPassword")
<<<<<<< HEAD
        logging.info("Encrypted password successfully delivered")
=======
        logger.debug("Encrypted password successfully delivered")
>>>>>>> 5288dcde
        return PasswordModel(**response.json())

    def create_access_token(
        self,
        user_name: str,
        expires_in: int = 3600,
        refreshable: bool = False,
        groups: Optional[List[str]] = None,
    ) -> AccessTokenModel:
        """
        Creates an access token.

        :param user_name: Name of the user to whom an access key should be granted. transient token
                          is created if user doesn't exist in artifactory.
        :param expires_in: Expiry time for the token in seconds. For eternal tokens specify 0.
        :param refreshable: If set to true token can be refreshed using the refresh token returned.
        :param groups: A list of groups the token has membership of.
                       If an existing user in artifactory is used with existing memberships
                       groups are automatically implied without specification.
        :return: AccessToken
        """
        payload = {
            "username": user_name,
            "expires_in": expires_in,
            "refreshable": refreshable,
        }
        if groups:
            if not isinstance(groups, list):
                raise ValueError(groups)
            scope = f'member-of-groups:"{", ".join(groups)}"'
            payload.update({"scope": scope})
        response = self._post(
            f"api/{self._uri}/token", data=payload, raise_for_status=False
        )
        if response.ok:
            return AccessTokenModel(**response.json())
        raise InvalidTokenDataException(
            response.json().get("error_description", "Unknown error")
        )

    def revoke_access_token(self, token: str = None, token_id: str = None) -> bool:
        """
        Revokes an access token.

        :param token: The token to revoke
        :param token_id: The id of a token to revoke
        :return: bool True or False indicating success or failure of token revocation attempt.
        """
        if not any([token, token_id]):
            logger.error("Neither a token or a token id was specified")
            raise InvalidTokenDataException
        payload: Dict[str, Optional[str]] = {"token": token} if token else {
            "token_id": token_id
        }
        response = self._post(
            f"api/{self._uri}/token/revoke", data=payload, raise_for_status=False
        )
        if response.ok:
            logger.debug("Token revoked successfully, or token did not exist")
            return True
        logger.error("Token revocation unsuccessful, response was %s", response.text)
        return False

    def create_api_key(self) -> ApiKeyModel:
        """
        Create an API key for the current user.
        :return: Error if API key already exists - use regenerate API key instead.
        """
        response = self._post(f"api/{self._uri}/apiKey")
<<<<<<< HEAD
        logging.info("API Key successfully created")
=======
        logger.debug("API Key successfully created")
>>>>>>> 5288dcde
        return ApiKeyModel(**response.json())

    def regenerate_api_key(self) -> ApiKeyModel:
        """
        Regenerate an API key for the current user
        :return: API key
        """
        response = self._put(f"api/{self._uri}/apiKey")
<<<<<<< HEAD
        logging.info("API Key successfully regenerated")
=======
        logger.debug("API Key successfully regenerated")
>>>>>>> 5288dcde
        return ApiKeyModel(**response.json())

    def get_api_key(self) -> ApiKeyModel:
        """
        Get the current user's own API key
        :return: API key
        """
        response = self._get(f"api/{self._uri}/apiKey")
<<<<<<< HEAD
        logging.info("API Key successfully delivered")
=======
        logger.debug("API Key successfully delivered")
>>>>>>> 5288dcde
        return ApiKeyModel(**response.json())

    def revoke_api_key(self) -> None:
        """
        Revokes the current user's API key
        :return: None
        """
        self._delete(f"api/{self._uri}/apiKey")
<<<<<<< HEAD
        logging.info("API Key successfully revoked")
=======
        logger.debug("API Key successfully revoked")
>>>>>>> 5288dcde

    def revoke_user_api_key(self, name: str) -> None:
        """
        Revokes the API key of another user
        :param name: name of the user to whom api key has to be revoked
        :return: None
        """
        self._delete(f"api/{self._uri}/apiKey/{name}")
<<<<<<< HEAD
        logging.info("User API Key successfully revoked")
=======
        logger.debug("User API Key successfully revoked")
>>>>>>> 5288dcde


class ArtifactoryGroup(ArtifactoryObject):
    """Models artifactory groups."""

    _uri = "security/groups"

    def create(self, group: Group) -> Group:
        """
        Creates a new group in Artifactory or replaces an existing group
        :param group: Group to create
        :return: Created group
        """
        group_name = group.name
        try:
            self.get(group_name)
            logger.error("Group %s already exists", group_name)
            raise GroupAlreadyExistsException(f"Group {group_name} already exists")
        except GroupNotFoundException:
            self._put(f"api/{self._uri}/{group_name}", json=group.dict())
<<<<<<< HEAD
            logging.info("Group %s successfully created", group_name)
=======
            logger.debug("Group %s successfully created", group_name)
>>>>>>> 5288dcde
            return self.get(group.name)

    def get(self, name: str) -> Group:
        """
        Get the details of an Artifactory Group
        :param name: Name of the group to retrieve
        :return: Found artifactory group
        """
        try:
            response = self._get(
                f"api/{self._uri}/{name}", params={"includeUsers": True}
            )
            logger.debug("Group %s found", name)
            return Group(**response.json())
        except requests.exceptions.HTTPError as error:
            if error.response.status_code == 404 or error.response.status_code == 400:
                logger.error("Group %s does not exist", name)
                raise GroupNotFoundException(f"Group {name} does not exist")
            raise ArtifactoryException from error

    def list(self) -> List[Group]:
        """
        Lists all the groups
        :return: GroupList
        """
        response = self._get(f"api/{self._uri}")
<<<<<<< HEAD
        logging.info("List all groups successful")
=======
        logger.debug("List all groups successful")
>>>>>>> 5288dcde
        return [Group(**group) for group in response.json()]

    def update(self, group: Group) -> Group:
        """
        Updates an exiting group in Artifactory with the provided group details.
        :param group: Group to be updated
        :return: Updated group
        """
        group_name = group.name
        self.get(group_name)
        self._post(f"api/{self._uri}/{group_name}", json=group.dict())
<<<<<<< HEAD
        logging.info("Group %s successfully updated", group_name)
=======
        logger.debug("Group %s successfully updated", group_name)
>>>>>>> 5288dcde
        return self.get(group_name)

    def delete(self, name: str) -> None:
        """
        Removes a group
        :param name: Name of the group to delete
        :return: None
        """
        self.get(name)
        self._delete(f"api/{self._uri}/{name}")
<<<<<<< HEAD
        logging.info("Group %s successfully deleted", name)
=======
        logger.debug("Group %s successfully deleted", name)
>>>>>>> 5288dcde


class ArtifactoryRepository(ArtifactoryObject):
    """Models an artifactory repository."""

    _uri = "repositories"

    # Repositories operations
    def get_repo(self, repo_name: str) -> AnyRepositoryResponse:
        """
        Finds repository in artifactory. Raises an exception if the repo doesn't exist.
        :param repo_name: Name of the repository to retrieve
        :return: Either a local, virtual or remote repository
        """
        try:
            response = self._get(f"api/{self._uri}/{repo_name}")
            repo: AnyRepositoryResponse = parse_obj_as(
                Union[
                    LocalRepositoryResponse,
                    VirtualRepositoryResponse,
                    RemoteRepositoryResponse,
                ],
                response.json(),
            )
            return repo
        except requests.exceptions.HTTPError as error:
            if error.response.status_code == 404 or error.response.status_code == 400:
                logger.error("Repository %s does not exist", repo_name)
                raise RepositoryNotFoundException(
                    f" Repository {repo_name} does not exist"
                )
            raise ArtifactoryException from error

    def create_repo(self, repo: AnyRepository) -> AnyRepositoryResponse:
        """
        Creates a local, virtual or remote repository
        :param repo: Either a local, virtual or remote repository
        :return: LocalRepositoryResponse, VirtualRepositoryResponse or RemoteRepositoryResponse object
        """
        repo_name = repo.key
        try:
            self.get_repo(repo_name)
            logger.error("Repository %s already exists", repo_name)
            raise RepositoryAlreadyExistsException(
                f"Repository {repo_name} already exists"
            )
        except RepositoryNotFoundException:
            self._put(f"api/{self._uri}/{repo_name}", json=repo.dict())
            logger.debug("Repository %s successfully created", repo_name)
            return self.get_repo(repo_name)

    def update_repo(self, repo: AnyRepository) -> AnyRepositoryResponse:
        """
        Updates a local, virtual or remote repository
        :param repo: Either a local, virtual or remote repository
        :return: LocalRepositoryResponse, VirtualRepositoryResponse or RemoteRepositoryResponse object
        """
        repo_name = repo.key
        self.get_repo(repo_name)
        self._post(f"api/{self._uri}/{repo_name}", json=repo.dict())
        logger.debug("Repository %s successfully updated", repo_name)
        return self.get_repo(repo_name)

    # Local repositories operations
    def create_local_repo(self, repo: LocalRepository) -> LocalRepositoryResponse:
        """
        Creates a new local repository
        :param repo: LocalRepository object
        :return: LocalRepositoryResponse object
        """
        warnings.warn(
            "`create_local_repo()` is deprecated, use `create_repo` instead",
            DeprecationWarning,
        )
        repo_name = repo.key
        try:
            self.get_local_repo(repo_name)
            logger.error("Repository %s already exists", repo_name)
            raise RepositoryAlreadyExistsException(
                f"Repository {repo_name} already exists"
            )
        except RepositoryNotFoundException:
            self._put(f"api/{self._uri}/{repo_name}", json=repo.dict())
<<<<<<< HEAD
            logging.info("Repository %s successfully created", repo_name)
=======
            logger.debug("Repository %s successfully created", repo_name)
>>>>>>> 5288dcde
            return self.get_local_repo(repo_name)

    def get_local_repo(self, repo_name: str) -> LocalRepositoryResponse:
        """
        Finds repository in artifactory. Fill object if exist
        :param repo_name: Name of the repository to retrieve
        :return: LocalRepositoryResponse object
        """
        warnings.warn(
            "`get_local_repo()` is deprecated, use `get_repo` instead",
            DeprecationWarning,
        )
        try:
            response = self._get(f"api/{self._uri}/{repo_name}")
            logger.debug("Repository %s found", repo_name)
            return LocalRepositoryResponse(**response.json())
        except requests.exceptions.HTTPError as error:
            if error.response.status_code == 404 or error.response.status_code == 400:
                raise RepositoryNotFoundException(
                    f" Repository {repo_name} does not exist"
                )
            raise ArtifactoryException from error

    def update_local_repo(self, repo: LocalRepository) -> LocalRepositoryResponse:
        """
        Updates an artifactory repository
        :param repo: LocalRepository object
        :return: LocalRepositoryResponse
        """
        warnings.warn(
            "`update_local_repo()` is deprecated, use `update_repo` instead",
            DeprecationWarning,
        )
        repo_name = repo.key
        self.get_local_repo(repo_name)
        self._post(f"api/{self._uri}/{repo_name}", json=repo.dict())
        logger.debug("Repository %s successfully updated", repo_name)
        return self.get_local_repo(repo_name)

    # Virtual repositories operations
    def create_virtual_repo(self, repo: VirtualRepository) -> VirtualRepositoryResponse:
        """
        Creates a new local repository
        :param repo: VirtualRepository object
        :return: VirtualRepositoryResponse object
        """
        warnings.warn(
            "`create_virtual_repo()` is deprecated, use `create_repo` instead",
            DeprecationWarning,
        )
        repo_name = repo.key
        try:
            self.get_virtual_repo(repo_name)
            logger.error("Repository %s already exists", repo_name)
            raise RepositoryAlreadyExistsException(
                f"Repository {repo_name} already exists"
            )
        except RepositoryNotFoundException:
            self._put(f"api/{self._uri}/{repo_name}", json=repo.dict())
            logger.debug("Repository %s successfully created", repo_name)
            return self.get_virtual_repo(repo_name)

    def get_virtual_repo(self, repo_name: str) -> VirtualRepositoryResponse:
        """
        Finds repository in artifactory. Fill object if exist
        :param repo_name: Name of the repository to retrieve
        :return: VirtualRepositoryResponse object
        """
        warnings.warn(
            "`get_virtual_repo()` is deprecated, use `get_repo` instead",
            DeprecationWarning,
        )
        try:
            response = self._get(f"api/{self._uri}/{repo_name}")
            logger.debug("Repository %s found", repo_name)
            return VirtualRepositoryResponse(**response.json())
        except requests.exceptions.HTTPError as error:
            if error.response.status_code == 404 or error.response.status_code == 400:
                raise RepositoryNotFoundException(
                    f" Repository {repo_name} does not exist"
                )
            raise ArtifactoryException from error

    def update_virtual_repo(self, repo: VirtualRepository) -> VirtualRepositoryResponse:
        """
        Updates a virtual artifactory repository
        :param repo: VirtualRepository object
        :return: VirtualRepositoryResponse
        """
        warnings.warn(
            "`update_virtual_repo()` is deprecated, use `update_repo` instead",
            DeprecationWarning,
        )
        repo_name = repo.key
        self.get_virtual_repo(repo_name)
        self._post(f"api/{self._uri}/{repo_name}", json=repo.dict())
        logger.debug("Repository %s successfully updated", repo_name)
        return self.get_virtual_repo(repo_name)

    # Remote repositories operations
    def create_remote_repo(self, repo: RemoteRepository) -> RemoteRepositoryResponse:
        """
        Creates a new local repository
        :param repo: RemoteRepository object
        :return: RemoteRepositoryResponse object
        """
        warnings.warn(
            "`create_remote_repo()` is deprecated, use `create_repo` instead",
            DeprecationWarning,
        )
        repo_name = repo.key
        try:
            self.get_remote_repo(repo_name)
            logger.error("Repository %s already exists", repo_name)
            raise RepositoryAlreadyExistsException(
                f"Repository {repo_name} already exists"
            )
        except RepositoryNotFoundException:
            self._put(f"api/{self._uri}/{repo_name}", json=repo.dict())
            logger.debug("Repository %s successfully created", repo_name)
            return self.get_remote_repo(repo_name)

    def get_remote_repo(self, repo_name: str) -> RemoteRepositoryResponse:
        """
        Finds a remote repository in artifactory. Fill object if exist
        :param repo_name: Name of the repository to retrieve
        :return: RemoteRepositoryResponse object
        """
        warnings.warn(
            "`get_remote_repo()` is deprecated, use `get_repo` instead",
            DeprecationWarning,
        )
        try:
            response = self._get(f"api/{self._uri}/{repo_name}")
            logger.debug("Repository %s found", repo_name)
            return RemoteRepositoryResponse(**response.json())
        except requests.exceptions.HTTPError as error:
            if error.response.status_code == 404 or error.response.status_code == 400:
                raise RepositoryNotFoundException(
                    f" Repository {repo_name} does not exist"
                )
            raise ArtifactoryException from error

    def update_remote_repo(self, repo: RemoteRepository) -> RemoteRepositoryResponse:
        """
        Updates a remote artifactory repository
        :param repo: VirtualRepository object
        :return: VirtualRepositoryResponse
        """
        warnings.warn(
            "`update_remote_repo()` is deprecated, use `update_repo` instead",
            DeprecationWarning,
        )
        repo_name = repo.key
        self.get_remote_repo(repo_name)
        self._post(f"api/{self._uri}/{repo_name}", json=repo.dict())
        logger.debug("Repository %s successfully updated", repo_name)
        return self.get_remote_repo(repo_name)

    def list(self) -> List[SimpleRepository]:
        """
        Lists all the repositories
        :return: A list of repositories
        """
        response = self._get(f"api/{self._uri}")
        logger.debug("List all repositories successful")
        return [SimpleRepository(**repository) for repository in response.json()]

    def delete(self, repo_name: str) -> None:
        """
        Removes a local repository
        :param repo_name: Name of the repository to delete
        :return: None
        """

        self._delete(f"api/{self._uri}/{repo_name}")
        logger.debug("Repository %s successfully deleted", repo_name)


class ArtifactoryPermission(ArtifactoryObject):
    """Models an artifactory permission."""

    _uri = "security/permissions"

    def create(self, permission: Permission) -> Permission:
        """
        Creates a permission
        :param permission: Permission object
        :return: Permission
        """
        permission_name = permission.name
        try:
            self.get(permission_name)
            logger.debug("Permission %s already exists", permission_name)
            raise PermissionAlreadyExistsException(
                f"Permission {permission_name} already exists"
            )
        except PermissionNotFoundException:
            self._put(f"api/{self._uri}/{permission_name}", json=permission.dict())
            logger.debug("Permission %s successfully created", permission_name)
            return self.get(permission_name)

    def get(self, permission_name: str) -> Permission:
        """
        Read permission from artifactory. Fill object if exist
        :param permission_name: Name of the permission to retrieve
        :return: Permission
        """
        try:
            response = self._get(f"api/{self._uri}/{permission_name}")
            logger.debug("Permission %s found", permission_name)
            return Permission(**response.json())
        except requests.exceptions.HTTPError as error:
            if error.response.status_code == 404 or error.response.status_code == 400:
                logger.error("Permission %s does not exist", permission_name)
                raise PermissionNotFoundException(
                    f"Permission {permission_name} does not exist"
                )
            raise ArtifactoryException from error

    def list(self) -> List[SimplePermission]:
        """
        Lists all the permissions
        :return: A list of permissions
        """
        response = self._get(f"api/{self._uri}")
        logger.debug("List all permissions successful")
        return [SimplePermission(**permission) for permission in response.json()]

    def update(self, permission: Permission) -> Permission:
        """
        Updates an artifactory permission
        :param permission: Permission object
        :return: Permission
        """
        permission_name = permission.name
        self._put(f"api/{self._uri}/{permission_name}", json=permission.dict())
        logger.debug("Permission %s successfully updated", permission_name)
        return self.get(permission_name)

    def delete(self, permission_name: str) -> None:
        """
        Removes an artifactory permission
        :param permission_name: Name of the permission to delete
        :return: None
        """
        self.get(permission_name)
        self._delete(f"api/{self._uri}/{permission_name}")
        logger.debug("Permission %s successfully deleted", permission_name)


class ArtifactoryArtifact(ArtifactoryObject):
    """Models an artifactory artifact."""

    def info(self, artifact_path: str) -> ArtifactInfoResponse:
        """
        Retrieve information about a file or a folder

        See https://www.jfrog.com/confluence/display/JFROG/Artifactory+REST+API#ArtifactoryRESTAPI-FolderInfo
        and https://www.jfrog.com/confluence/display/JFROG/Artifactory+REST+API#ArtifactoryRESTAPI-FileInfo

        :param artifact_path: Path to file or folder in Artifactory
        """
        artifact_path = artifact_path.lstrip("/")
        try:
            response = self._get(f"api/storage/{artifact_path}")
            artifact_info: ArtifactInfoResponse = parse_obj_as(
                Union[ArtifactFolderInfoResponse, ArtifactFileInfoResponse],
                response.json(),
            )
            return artifact_info
        except requests.exceptions.HTTPError as error:
            if error.response.status_code == 404:
                logger.error("Artifact %s does not exist", artifact_path)
                raise ArtifactNotFoundException(
                    f"Artifact {artifact_path} does not exist"
                )
            raise ArtifactoryException from error

    def deploy(
        self, local_file_location: str, artifact_path: str
    ) -> ArtifactInfoResponse:
        """
        :param artifact_path: Path to file in Artifactory
        :param local_file_location: Location of the file to deploy
        """
        artifact_path = artifact_path.lstrip("/")
        local_filename = artifact_path.split("/")[-1]
        with open(local_file_location, "rb") as file:
<<<<<<< HEAD
            form = encoder.MultipartEncoder(
                {
                    "documents": (local_filename, file, "application/octet-stream"),
                    "composite": "NONE",
                }
            )
            headers = {"Prefer": "respond-async", "Content-Type": form.content_type}
            self._put(f"{artifact_path}", headers=headers, data=form)
            logging.debug("Artifact %s successfully deployed", local_filename)
            return self.properties(artifact_path)
=======
            self._put(f"{artifact_path}", data=file)
            logger.debug("Artifact %s successfully deployed", local_filename)
            return self.info(artifact_path)
>>>>>>> 5288dcde

    def download(self, artifact_path: str, local_directory_path: str = None) -> str:
        """
        :param artifact_path: Path to file in Artifactory
        :param local_directory_path: Local path to where the artifact will be imported
        :return: File name
        """
        artifact_path = artifact_path.lstrip("/")
        local_filename = artifact_path.split("/")[-1]

        if local_directory_path:
            Path(local_directory_path).mkdir(parents=True, exist_ok=True)
            local_file_full_path = f"{local_directory_path}/{local_filename}"
        else:
            local_file_full_path = local_filename

        with self._get(f"{artifact_path}", stream=True) as response:
            with open(local_file_full_path, "wb") as file:
                for chunk in response.iter_content(chunk_size=8192):
                    if chunk:  # filter out keep-alive new chunks
                        file.write(chunk)
<<<<<<< HEAD
        logging.debug("Artifact %s successfully downloaded", local_filename)
=======
        logger.debug("Artifact %s successfully downloaded", local_filename)
>>>>>>> 5288dcde
        return local_file_full_path

    def properties(
        self, artifact_path: str, properties: Optional[List[str]] = None
    ) -> ArtifactPropertiesResponse:
        """
        :param artifact_path: Path to file in Artifactory
        :param properties: List of properties to retrieve
        :return: Artifact properties
        """
        if properties is None:
            properties = []
        artifact_path = artifact_path.lstrip("/")
<<<<<<< HEAD
        response = self._get(f"api/storage/{artifact_path}?properties[=x[,y]]")
        logging.debug("Artifact Properties successfully retrieved")
        return ArtifactPropertiesResponse(**response.json())
=======
        try:
            response = self._get(
                f"api/storage/{artifact_path}",
                params={"properties": ",".join(properties)},
            )
            logger.debug("Artifact Properties successfully retrieved")
            return ArtifactPropertiesResponse(**response.json())
        except requests.exceptions.HTTPError as error:
            if error.response.status_code == 404:
                raise PropertyNotFoundException(
                    f"Properties {properties} were not found on artifact {artifact_path}"
                )
            raise ArtifactoryException from error
>>>>>>> 5288dcde

    def stats(self, artifact_path: str) -> ArtifactStatsResponse:
        """
        :param artifact_path: Path to file in Artifactory
        :return: Artifact Stats
        """
        artifact_path = artifact_path.lstrip("/")
        response = self._get(f"api/storage/{artifact_path}?stats")
<<<<<<< HEAD
        logging.debug("Artifact stats successfully retrieved")
=======
        logger.debug("Artifact stats successfully retrieved")
>>>>>>> 5288dcde
        return ArtifactStatsResponse(**response.json())

    def copy(
        self, artifact_current_path: str, artifact_new_path: str, dryrun: bool = False
    ) -> ArtifactInfoResponse:
        """
        :param artifact_current_path: Current path to file
        :param artifact_new_path: New path to file
        :param dryrun: Dry run
        :return: ArtifactInfoResponse: info of the copied artifact
        """
        artifact_current_path = artifact_current_path.lstrip("/")
        artifact_new_path = artifact_new_path.lstrip("/")
        if dryrun:
            dry = 1
        else:
            dry = 0

        self._post(f"api/copy/{artifact_current_path}?to={artifact_new_path}&dry={dry}")
<<<<<<< HEAD
        logging.debug("Artifact %s successfully copied", artifact_current_path)
        return self.properties(artifact_new_path)
=======
        logger.debug("Artifact %s successfully copied", artifact_current_path)
        return self.info(artifact_new_path)
>>>>>>> 5288dcde

    def move(
        self, artifact_current_path: str, artifact_new_path: str, dryrun: bool = False
    ) -> ArtifactInfoResponse:
        """
        :param artifact_current_path: Current path to file
        :param artifact_new_path: New path to file
        :param dryrun: Dry run
        :return: ArtifactInfoResponse: info of the moved artifact
        """
        artifact_current_path = artifact_current_path.lstrip("/")
        artifact_new_path = artifact_new_path.lstrip("/")

        if dryrun:
            dry = 1
        else:
            dry = 0

        self._post(f"api/move/{artifact_current_path}?to={artifact_new_path}&dry={dry}")
<<<<<<< HEAD
        logging.debug("Artifact %s successfully moved", artifact_current_path)
        return self.properties(artifact_new_path)
=======
        logger.debug("Artifact %s successfully moved", artifact_current_path)
        return self.info(artifact_new_path)
>>>>>>> 5288dcde

    def delete(self, artifact_path: str) -> None:
        """
        :param artifact_path: Path to file in Artifactory
        :return: bool
        """
        artifact_path = artifact_path.lstrip("/")
        self._delete(f"{artifact_path}")
<<<<<<< HEAD
        logging.debug("Artifact %s successfully deleted", artifact_path)


def create_aql_query(aql_object: Aql) -> str:
    """
    :param aql_object: Aql object
    :return: Well formatted aql query
    """
    aql_query_text = f"{aql_object.domain}.find"

    if aql_object.find:
        aql_query_text += f"({json.dumps(aql_object.find)})"
    else:
        aql_query_text += "()"

    if aql_object.include:
        format_include = (
            json.dumps(aql_object.include).replace("[", "").replace("]", "")
        )
        aql_query_text += f".include({format_include})"

    if aql_object.sort:
        sort_key = list(aql_object.sort.keys())[0]
        sort_value = json.dumps(aql_object.sort[sort_key])
        aql_query_text += f'.sort({{"{sort_key.value}": {sort_value}}})'

    if aql_object.offset:
        aql_query_text += f".offset({aql_object.offset})"

    if aql_object.limit:
        aql_query_text += f".limit({aql_object.limit})"

    return aql_query_text


class ArtifactoryAql(ArtifactoryObject):
    """Models an artifactory Aql object."""

    _uri = "search/aql"

    def query(self, aql_object: Aql) -> List[Dict[str, Union[str, List]]]:
        """
        :param aql_object: Aql object
        :return: The result of the aql query
        """
        aql_query = create_aql_query(aql_object)
        try:
            response = self._post(f"api/{self._uri}", data=aql_query)
            response_content: List[Dict[str, Union[str, List]]] = response.json()[
                "results"
            ]
            logging.debug("Successful query")
            return response_content
        except requests.exceptions.HTTPError:
            raise AqlException(
                "Bad Aql Query: please check your parameters."
                "Doc: https://www.jfrog.com/confluence/display/RTF/Artifactory+Query+Language"
            )
=======
        logger.debug("Artifact %s successfully deleted", artifact_path)
>>>>>>> 5288dcde
<|MERGE_RESOLUTION|>--- conflicted
+++ resolved
@@ -1,20 +1,14 @@
 """
 Definition of all artifactory objects.
 """
-<<<<<<< HEAD
-
 import json
-
-=======
-import warnings
->>>>>>> 5288dcde
 import logging
 from typing import List, Optional, Dict, Tuple, Union
 
 from pathlib import Path
 import requests
 from requests import Response
-from pydantic import parse_obj_as
+from pydantic import parse_obj_as, SecretStr
 
 from pyartifactory.exception import (
     UserNotFoundException,
@@ -27,12 +21,9 @@
     PermissionAlreadyExistsException,
     PermissionNotFoundException,
     InvalidTokenDataException,
-<<<<<<< HEAD
     AqlException,
-=======
     PropertyNotFoundException,
     ArtifactNotFoundException,
->>>>>>> 5288dcde
 )
 
 from pyartifactory.models import (
@@ -41,13 +32,9 @@
     PasswordModel,
     AccessTokenModel,
     Group,
-    LocalRepository,
-    VirtualRepository,
     LocalRepositoryResponse,
     VirtualRepositoryResponse,
-    RemoteRepository,
     RemoteRepositoryResponse,
-    SimpleRepository,
     AnyRepository,
     AnyRepositoryResponse,
     UserResponse,
@@ -58,15 +45,12 @@
     SimplePermission,
     ArtifactPropertiesResponse,
     ArtifactStatsResponse,
-<<<<<<< HEAD
     Aql,
-=======
     ArtifactInfoResponse,
 )
 from pyartifactory.models.artifact import (
     ArtifactFileInfoResponse,
     ArtifactFolderInfoResponse,
->>>>>>> 5288dcde
 )
 
 logger = logging.getLogger("pyartifactory")
@@ -76,7 +60,11 @@
     """Models artifactory."""
 
     def __init__(
-        self, url: str, auth: Tuple[str, str], verify: bool = True, cert: str = None,
+        self,
+        url: str,
+        auth: Tuple[str, SecretStr],
+        verify: bool = True,
+        cert: str = None,
     ):
         self.artifactory = AuthModel(url=url, auth=auth, verify=verify, cert=cert)
         self.users = ArtifactoryUser(self.artifactory)
@@ -176,11 +164,8 @@
             data = user.dict()
             data["password"] = user.password.get_secret_value()
             self._put(f"api/{self._uri}/{username}", json=data)
-<<<<<<< HEAD
             logging.info("User %s successfully created", username)
-=======
             logger.debug("User %s successfully created", username)
->>>>>>> 5288dcde
             return self.get(user.name)
 
     def get(self, name: str) -> UserResponse:
@@ -205,11 +190,7 @@
         :return: UserList
         """
         response = self._get(f"api/{self._uri}")
-<<<<<<< HEAD
-        logging.info("List all users successful")
-=======
         logger.debug("List all users successful")
->>>>>>> 5288dcde
         return [SimpleUser(**user) for user in response.json()]
 
     def update(self, user: User) -> UserResponse:
@@ -220,16 +201,13 @@
         """
         username = user.name
         self.get(username)
-<<<<<<< HEAD
         self._post(f"api/{self._uri}/{username}", json=user.dict())
         logging.info("User %s successfully updated", username)
-=======
         self._post(
             f"api/{self._uri}/{username}",
             json=user.dict(exclude={"lastLoggedIn", "realm"}),
         )
         logger.debug("User %s successfully updated", username)
->>>>>>> 5288dcde
         return self.get(username)
 
     def delete(self, name: str) -> None:
@@ -240,11 +218,7 @@
         """
         self.get(name)
         self._delete(f"api/{self._uri}/{name}")
-<<<<<<< HEAD
-        logging.info("User %s successfully deleted", name)
-=======
         logger.debug("User %s successfully deleted", name)
->>>>>>> 5288dcde
 
     def unlock(self, name: str) -> None:
         """
@@ -254,11 +228,7 @@
         :return none
         """
         self._post(f"api/security/unlockUsers/{name}")
-<<<<<<< HEAD
-        logging.info("User %s successfully unlocked", name)
-=======
         logger.debug("User % successfully unlocked", name)
->>>>>>> 5288dcde
 
 
 class ArtifactorySecurity(ArtifactoryObject):
@@ -272,11 +242,7 @@
         :return: str
         """
         response = self._get(f"api/{self._uri}/encryptedPassword")
-<<<<<<< HEAD
-        logging.info("Encrypted password successfully delivered")
-=======
         logger.debug("Encrypted password successfully delivered")
->>>>>>> 5288dcde
         return PasswordModel(**response.json())
 
     def create_access_token(
@@ -346,11 +312,7 @@
         :return: Error if API key already exists - use regenerate API key instead.
         """
         response = self._post(f"api/{self._uri}/apiKey")
-<<<<<<< HEAD
-        logging.info("API Key successfully created")
-=======
         logger.debug("API Key successfully created")
->>>>>>> 5288dcde
         return ApiKeyModel(**response.json())
 
     def regenerate_api_key(self) -> ApiKeyModel:
@@ -359,11 +321,7 @@
         :return: API key
         """
         response = self._put(f"api/{self._uri}/apiKey")
-<<<<<<< HEAD
-        logging.info("API Key successfully regenerated")
-=======
         logger.debug("API Key successfully regenerated")
->>>>>>> 5288dcde
         return ApiKeyModel(**response.json())
 
     def get_api_key(self) -> ApiKeyModel:
@@ -372,11 +330,7 @@
         :return: API key
         """
         response = self._get(f"api/{self._uri}/apiKey")
-<<<<<<< HEAD
-        logging.info("API Key successfully delivered")
-=======
         logger.debug("API Key successfully delivered")
->>>>>>> 5288dcde
         return ApiKeyModel(**response.json())
 
     def revoke_api_key(self) -> None:
@@ -385,11 +339,7 @@
         :return: None
         """
         self._delete(f"api/{self._uri}/apiKey")
-<<<<<<< HEAD
-        logging.info("API Key successfully revoked")
-=======
         logger.debug("API Key successfully revoked")
->>>>>>> 5288dcde
 
     def revoke_user_api_key(self, name: str) -> None:
         """
@@ -398,11 +348,7 @@
         :return: None
         """
         self._delete(f"api/{self._uri}/apiKey/{name}")
-<<<<<<< HEAD
-        logging.info("User API Key successfully revoked")
-=======
         logger.debug("User API Key successfully revoked")
->>>>>>> 5288dcde
 
 
 class ArtifactoryGroup(ArtifactoryObject):
@@ -423,11 +369,7 @@
             raise GroupAlreadyExistsException(f"Group {group_name} already exists")
         except GroupNotFoundException:
             self._put(f"api/{self._uri}/{group_name}", json=group.dict())
-<<<<<<< HEAD
-            logging.info("Group %s successfully created", group_name)
-=======
             logger.debug("Group %s successfully created", group_name)
->>>>>>> 5288dcde
             return self.get(group.name)
 
     def get(self, name: str) -> Group:
@@ -454,11 +396,7 @@
         :return: GroupList
         """
         response = self._get(f"api/{self._uri}")
-<<<<<<< HEAD
-        logging.info("List all groups successful")
-=======
         logger.debug("List all groups successful")
->>>>>>> 5288dcde
         return [Group(**group) for group in response.json()]
 
     def update(self, group: Group) -> Group:
@@ -470,11 +408,7 @@
         group_name = group.name
         self.get(group_name)
         self._post(f"api/{self._uri}/{group_name}", json=group.dict())
-<<<<<<< HEAD
-        logging.info("Group %s successfully updated", group_name)
-=======
         logger.debug("Group %s successfully updated", group_name)
->>>>>>> 5288dcde
         return self.get(group_name)
 
     def delete(self, name: str) -> None:
@@ -485,11 +419,7 @@
         """
         self.get(name)
         self._delete(f"api/{self._uri}/{name}")
-<<<<<<< HEAD
-        logging.info("Group %s successfully deleted", name)
-=======
         logger.debug("Group %s successfully deleted", name)
->>>>>>> 5288dcde
 
 
 class ArtifactoryRepository(ArtifactoryObject):
@@ -553,209 +483,6 @@
         logger.debug("Repository %s successfully updated", repo_name)
         return self.get_repo(repo_name)
 
-    # Local repositories operations
-    def create_local_repo(self, repo: LocalRepository) -> LocalRepositoryResponse:
-        """
-        Creates a new local repository
-        :param repo: LocalRepository object
-        :return: LocalRepositoryResponse object
-        """
-        warnings.warn(
-            "`create_local_repo()` is deprecated, use `create_repo` instead",
-            DeprecationWarning,
-        )
-        repo_name = repo.key
-        try:
-            self.get_local_repo(repo_name)
-            logger.error("Repository %s already exists", repo_name)
-            raise RepositoryAlreadyExistsException(
-                f"Repository {repo_name} already exists"
-            )
-        except RepositoryNotFoundException:
-            self._put(f"api/{self._uri}/{repo_name}", json=repo.dict())
-<<<<<<< HEAD
-            logging.info("Repository %s successfully created", repo_name)
-=======
-            logger.debug("Repository %s successfully created", repo_name)
->>>>>>> 5288dcde
-            return self.get_local_repo(repo_name)
-
-    def get_local_repo(self, repo_name: str) -> LocalRepositoryResponse:
-        """
-        Finds repository in artifactory. Fill object if exist
-        :param repo_name: Name of the repository to retrieve
-        :return: LocalRepositoryResponse object
-        """
-        warnings.warn(
-            "`get_local_repo()` is deprecated, use `get_repo` instead",
-            DeprecationWarning,
-        )
-        try:
-            response = self._get(f"api/{self._uri}/{repo_name}")
-            logger.debug("Repository %s found", repo_name)
-            return LocalRepositoryResponse(**response.json())
-        except requests.exceptions.HTTPError as error:
-            if error.response.status_code == 404 or error.response.status_code == 400:
-                raise RepositoryNotFoundException(
-                    f" Repository {repo_name} does not exist"
-                )
-            raise ArtifactoryException from error
-
-    def update_local_repo(self, repo: LocalRepository) -> LocalRepositoryResponse:
-        """
-        Updates an artifactory repository
-        :param repo: LocalRepository object
-        :return: LocalRepositoryResponse
-        """
-        warnings.warn(
-            "`update_local_repo()` is deprecated, use `update_repo` instead",
-            DeprecationWarning,
-        )
-        repo_name = repo.key
-        self.get_local_repo(repo_name)
-        self._post(f"api/{self._uri}/{repo_name}", json=repo.dict())
-        logger.debug("Repository %s successfully updated", repo_name)
-        return self.get_local_repo(repo_name)
-
-    # Virtual repositories operations
-    def create_virtual_repo(self, repo: VirtualRepository) -> VirtualRepositoryResponse:
-        """
-        Creates a new local repository
-        :param repo: VirtualRepository object
-        :return: VirtualRepositoryResponse object
-        """
-        warnings.warn(
-            "`create_virtual_repo()` is deprecated, use `create_repo` instead",
-            DeprecationWarning,
-        )
-        repo_name = repo.key
-        try:
-            self.get_virtual_repo(repo_name)
-            logger.error("Repository %s already exists", repo_name)
-            raise RepositoryAlreadyExistsException(
-                f"Repository {repo_name} already exists"
-            )
-        except RepositoryNotFoundException:
-            self._put(f"api/{self._uri}/{repo_name}", json=repo.dict())
-            logger.debug("Repository %s successfully created", repo_name)
-            return self.get_virtual_repo(repo_name)
-
-    def get_virtual_repo(self, repo_name: str) -> VirtualRepositoryResponse:
-        """
-        Finds repository in artifactory. Fill object if exist
-        :param repo_name: Name of the repository to retrieve
-        :return: VirtualRepositoryResponse object
-        """
-        warnings.warn(
-            "`get_virtual_repo()` is deprecated, use `get_repo` instead",
-            DeprecationWarning,
-        )
-        try:
-            response = self._get(f"api/{self._uri}/{repo_name}")
-            logger.debug("Repository %s found", repo_name)
-            return VirtualRepositoryResponse(**response.json())
-        except requests.exceptions.HTTPError as error:
-            if error.response.status_code == 404 or error.response.status_code == 400:
-                raise RepositoryNotFoundException(
-                    f" Repository {repo_name} does not exist"
-                )
-            raise ArtifactoryException from error
-
-    def update_virtual_repo(self, repo: VirtualRepository) -> VirtualRepositoryResponse:
-        """
-        Updates a virtual artifactory repository
-        :param repo: VirtualRepository object
-        :return: VirtualRepositoryResponse
-        """
-        warnings.warn(
-            "`update_virtual_repo()` is deprecated, use `update_repo` instead",
-            DeprecationWarning,
-        )
-        repo_name = repo.key
-        self.get_virtual_repo(repo_name)
-        self._post(f"api/{self._uri}/{repo_name}", json=repo.dict())
-        logger.debug("Repository %s successfully updated", repo_name)
-        return self.get_virtual_repo(repo_name)
-
-    # Remote repositories operations
-    def create_remote_repo(self, repo: RemoteRepository) -> RemoteRepositoryResponse:
-        """
-        Creates a new local repository
-        :param repo: RemoteRepository object
-        :return: RemoteRepositoryResponse object
-        """
-        warnings.warn(
-            "`create_remote_repo()` is deprecated, use `create_repo` instead",
-            DeprecationWarning,
-        )
-        repo_name = repo.key
-        try:
-            self.get_remote_repo(repo_name)
-            logger.error("Repository %s already exists", repo_name)
-            raise RepositoryAlreadyExistsException(
-                f"Repository {repo_name} already exists"
-            )
-        except RepositoryNotFoundException:
-            self._put(f"api/{self._uri}/{repo_name}", json=repo.dict())
-            logger.debug("Repository %s successfully created", repo_name)
-            return self.get_remote_repo(repo_name)
-
-    def get_remote_repo(self, repo_name: str) -> RemoteRepositoryResponse:
-        """
-        Finds a remote repository in artifactory. Fill object if exist
-        :param repo_name: Name of the repository to retrieve
-        :return: RemoteRepositoryResponse object
-        """
-        warnings.warn(
-            "`get_remote_repo()` is deprecated, use `get_repo` instead",
-            DeprecationWarning,
-        )
-        try:
-            response = self._get(f"api/{self._uri}/{repo_name}")
-            logger.debug("Repository %s found", repo_name)
-            return RemoteRepositoryResponse(**response.json())
-        except requests.exceptions.HTTPError as error:
-            if error.response.status_code == 404 or error.response.status_code == 400:
-                raise RepositoryNotFoundException(
-                    f" Repository {repo_name} does not exist"
-                )
-            raise ArtifactoryException from error
-
-    def update_remote_repo(self, repo: RemoteRepository) -> RemoteRepositoryResponse:
-        """
-        Updates a remote artifactory repository
-        :param repo: VirtualRepository object
-        :return: VirtualRepositoryResponse
-        """
-        warnings.warn(
-            "`update_remote_repo()` is deprecated, use `update_repo` instead",
-            DeprecationWarning,
-        )
-        repo_name = repo.key
-        self.get_remote_repo(repo_name)
-        self._post(f"api/{self._uri}/{repo_name}", json=repo.dict())
-        logger.debug("Repository %s successfully updated", repo_name)
-        return self.get_remote_repo(repo_name)
-
-    def list(self) -> List[SimpleRepository]:
-        """
-        Lists all the repositories
-        :return: A list of repositories
-        """
-        response = self._get(f"api/{self._uri}")
-        logger.debug("List all repositories successful")
-        return [SimpleRepository(**repository) for repository in response.json()]
-
-    def delete(self, repo_name: str) -> None:
-        """
-        Removes a local repository
-        :param repo_name: Name of the repository to delete
-        :return: None
-        """
-
-        self._delete(f"api/{self._uri}/{repo_name}")
-        logger.debug("Repository %s successfully deleted", repo_name)
-
 
 class ArtifactoryPermission(ArtifactoryObject):
     """Models an artifactory permission."""
@@ -867,22 +594,9 @@
         artifact_path = artifact_path.lstrip("/")
         local_filename = artifact_path.split("/")[-1]
         with open(local_file_location, "rb") as file:
-<<<<<<< HEAD
-            form = encoder.MultipartEncoder(
-                {
-                    "documents": (local_filename, file, "application/octet-stream"),
-                    "composite": "NONE",
-                }
-            )
-            headers = {"Prefer": "respond-async", "Content-Type": form.content_type}
-            self._put(f"{artifact_path}", headers=headers, data=form)
-            logging.debug("Artifact %s successfully deployed", local_filename)
-            return self.properties(artifact_path)
-=======
             self._put(f"{artifact_path}", data=file)
             logger.debug("Artifact %s successfully deployed", local_filename)
             return self.info(artifact_path)
->>>>>>> 5288dcde
 
     def download(self, artifact_path: str, local_directory_path: str = None) -> str:
         """
@@ -904,11 +618,7 @@
                 for chunk in response.iter_content(chunk_size=8192):
                     if chunk:  # filter out keep-alive new chunks
                         file.write(chunk)
-<<<<<<< HEAD
-        logging.debug("Artifact %s successfully downloaded", local_filename)
-=======
         logger.debug("Artifact %s successfully downloaded", local_filename)
->>>>>>> 5288dcde
         return local_file_full_path
 
     def properties(
@@ -922,11 +632,6 @@
         if properties is None:
             properties = []
         artifact_path = artifact_path.lstrip("/")
-<<<<<<< HEAD
-        response = self._get(f"api/storage/{artifact_path}?properties[=x[,y]]")
-        logging.debug("Artifact Properties successfully retrieved")
-        return ArtifactPropertiesResponse(**response.json())
-=======
         try:
             response = self._get(
                 f"api/storage/{artifact_path}",
@@ -940,7 +645,6 @@
                     f"Properties {properties} were not found on artifact {artifact_path}"
                 )
             raise ArtifactoryException from error
->>>>>>> 5288dcde
 
     def stats(self, artifact_path: str) -> ArtifactStatsResponse:
         """
@@ -949,11 +653,7 @@
         """
         artifact_path = artifact_path.lstrip("/")
         response = self._get(f"api/storage/{artifact_path}?stats")
-<<<<<<< HEAD
-        logging.debug("Artifact stats successfully retrieved")
-=======
         logger.debug("Artifact stats successfully retrieved")
->>>>>>> 5288dcde
         return ArtifactStatsResponse(**response.json())
 
     def copy(
@@ -973,13 +673,8 @@
             dry = 0
 
         self._post(f"api/copy/{artifact_current_path}?to={artifact_new_path}&dry={dry}")
-<<<<<<< HEAD
-        logging.debug("Artifact %s successfully copied", artifact_current_path)
-        return self.properties(artifact_new_path)
-=======
         logger.debug("Artifact %s successfully copied", artifact_current_path)
         return self.info(artifact_new_path)
->>>>>>> 5288dcde
 
     def move(
         self, artifact_current_path: str, artifact_new_path: str, dryrun: bool = False
@@ -999,13 +694,8 @@
             dry = 0
 
         self._post(f"api/move/{artifact_current_path}?to={artifact_new_path}&dry={dry}")
-<<<<<<< HEAD
-        logging.debug("Artifact %s successfully moved", artifact_current_path)
-        return self.properties(artifact_new_path)
-=======
         logger.debug("Artifact %s successfully moved", artifact_current_path)
         return self.info(artifact_new_path)
->>>>>>> 5288dcde
 
     def delete(self, artifact_path: str) -> None:
         """
@@ -1014,8 +704,7 @@
         """
         artifact_path = artifact_path.lstrip("/")
         self._delete(f"{artifact_path}")
-<<<<<<< HEAD
-        logging.debug("Artifact %s successfully deleted", artifact_path)
+        logger.debug("Artifact %s successfully deleted", artifact_path)
 
 
 def create_aql_query(aql_object: Aql) -> str:
@@ -1072,7 +761,4 @@
             raise AqlException(
                 "Bad Aql Query: please check your parameters."
                 "Doc: https://www.jfrog.com/confluence/display/RTF/Artifactory+Query+Language"
-            )
-=======
-        logger.debug("Artifact %s successfully deleted", artifact_path)
->>>>>>> 5288dcde
+            )