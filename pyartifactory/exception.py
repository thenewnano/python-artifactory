class ArtifactoryException(Exception):
    pass


class UserAlreadyExistsException(ArtifactoryException):
    pass


class GroupAlreadyExistsException(ArtifactoryException):
    pass


class RepositoryAlreadyExistsException(ArtifactoryException):
    pass


class PermissionAlreadyExistsException(ArtifactoryException):
    pass


class UserNotFoundException(ArtifactoryException):
    pass


class GroupNotFoundException(ArtifactoryException):
    pass


class RepositoryNotFoundException(ArtifactoryException):
    pass


<<<<<<< HEAD
class ArtifactNotFoundException(ArtifactoryException):
    pass


class ArtifactDeployException(ArtifactoryException):
    pass


class ArtifactDownloadException(ArtifactoryException):
    pass


class ArtifactPropertiesException(ArtifactoryException):
    pass


class ArtifactCopyException(ArtifactoryException):
    pass


class ArtifactMoveException(ArtifactoryException):
=======
class PermissionNotFoundException(ArtifactoryException):
>>>>>>> 62a02949
    pass
<|MERGE_RESOLUTION|>--- conflicted
+++ resolved
@@ -1,58 +1,58 @@
-class ArtifactoryException(Exception):
-    pass
-
-
-class UserAlreadyExistsException(ArtifactoryException):
-    pass
-
-
-class GroupAlreadyExistsException(ArtifactoryException):
-    pass
-
-
-class RepositoryAlreadyExistsException(ArtifactoryException):
-    pass
-
-
-class PermissionAlreadyExistsException(ArtifactoryException):
-    pass
-
-
-class UserNotFoundException(ArtifactoryException):
-    pass
-
-
-class GroupNotFoundException(ArtifactoryException):
-    pass
-
-
-class RepositoryNotFoundException(ArtifactoryException):
-    pass
-
-
-<<<<<<< HEAD
-class ArtifactNotFoundException(ArtifactoryException):
-    pass
-
-
-class ArtifactDeployException(ArtifactoryException):
-    pass
-
-
-class ArtifactDownloadException(ArtifactoryException):
-    pass
-
-
-class ArtifactPropertiesException(ArtifactoryException):
-    pass
-
-
-class ArtifactCopyException(ArtifactoryException):
-    pass
-
-
-class ArtifactMoveException(ArtifactoryException):
-=======
-class PermissionNotFoundException(ArtifactoryException):
->>>>>>> 62a02949
-    pass
+class ArtifactoryException(Exception):
+    pass
+
+
+class UserAlreadyExistsException(ArtifactoryException):
+    pass
+
+
+class GroupAlreadyExistsException(ArtifactoryException):
+    pass
+
+
+class RepositoryAlreadyExistsException(ArtifactoryException):
+    pass
+
+
+class PermissionAlreadyExistsException(ArtifactoryException):
+    pass
+
+
+class UserNotFoundException(ArtifactoryException):
+    pass
+
+
+class GroupNotFoundException(ArtifactoryException):
+    pass
+
+
+class RepositoryNotFoundException(ArtifactoryException):
+    pass
+
+
+class ArtifactNotFoundException(ArtifactoryException):
+    pass
+
+
+class ArtifactDeployException(ArtifactoryException):
+    pass
+
+
+class ArtifactDownloadException(ArtifactoryException):
+    pass
+
+
+class ArtifactPropertiesException(ArtifactoryException):
+    pass
+
+
+class ArtifactCopyException(ArtifactoryException):
+    pass
+
+
+class ArtifactMoveException(ArtifactoryException):
+    pass
+
+
+class PermissionNotFoundException(ArtifactoryException):
+    pass