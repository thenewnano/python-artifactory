"""
Definition of all exceptions.
"""


class ArtifactoryException(Exception):
    """Generic artifactory exception."""


class UserAlreadyExistsException(ArtifactoryException):
    """User already exists."""


class GroupAlreadyExistsException(ArtifactoryException):
    """Group already exists."""


class RepositoryAlreadyExistsException(ArtifactoryException):
    """Repository already exists."""


class PermissionAlreadyExistsException(ArtifactoryException):
    """Permission already exists."""


class UserNotFoundException(ArtifactoryException):
    """The user was not found."""


class GroupNotFoundException(ArtifactoryException):
    """The group was not found."""


class RepositoryNotFoundException(ArtifactoryException):
    """The repository was not found."""


class PermissionNotFoundException(ArtifactoryException):
    """A permission object was not found."""


<<<<<<< HEAD
class AqlException(ArtifactoryException):
    """Generic Aql contains invalid data."""
=======
class ArtifactNotFoundException(ArtifactoryException):
    """An artifact was not found"""


class PropertyNotFoundException(ArtifactoryException):
    """All requested properties were not found"""
>>>>>>> 5288dcde


class InvalidTokenDataException(ArtifactoryException):
    """The token contains invalid data."""
<|MERGE_RESOLUTION|>--- conflicted
+++ resolved
@@ -1,56 +1,55 @@
-"""
-Definition of all exceptions.
-"""
-
-
-class ArtifactoryException(Exception):
-    """Generic artifactory exception."""
-
-
-class UserAlreadyExistsException(ArtifactoryException):
-    """User already exists."""
-
-
-class GroupAlreadyExistsException(ArtifactoryException):
-    """Group already exists."""
-
-
-class RepositoryAlreadyExistsException(ArtifactoryException):
-    """Repository already exists."""
-
-
-class PermissionAlreadyExistsException(ArtifactoryException):
-    """Permission already exists."""
-
-
-class UserNotFoundException(ArtifactoryException):
-    """The user was not found."""
-
-
-class GroupNotFoundException(ArtifactoryException):
-    """The group was not found."""
-
-
-class RepositoryNotFoundException(ArtifactoryException):
-    """The repository was not found."""
-
-
-class PermissionNotFoundException(ArtifactoryException):
-    """A permission object was not found."""
-
-
-<<<<<<< HEAD
-class AqlException(ArtifactoryException):
-    """Generic Aql contains invalid data."""
-=======
-class ArtifactNotFoundException(ArtifactoryException):
-    """An artifact was not found"""
-
-
-class PropertyNotFoundException(ArtifactoryException):
-    """All requested properties were not found"""
->>>>>>> 5288dcde
-
-
-class InvalidTokenDataException(ArtifactoryException):
-    """The token contains invalid data."""
+"""
+Definition of all exceptions.
+"""
+
+
+class ArtifactoryException(Exception):
+    """Generic artifactory exception."""
+
+
+class UserAlreadyExistsException(ArtifactoryException):
+    """User already exists."""
+
+
+class GroupAlreadyExistsException(ArtifactoryException):
+    """Group already exists."""
+
+
+class RepositoryAlreadyExistsException(ArtifactoryException):
+    """Repository already exists."""
+
+
+class PermissionAlreadyExistsException(ArtifactoryException):
+    """Permission already exists."""
+
+
+class UserNotFoundException(ArtifactoryException):
+    """The user was not found."""
+
+
+class GroupNotFoundException(ArtifactoryException):
+    """The group was not found."""
+
+
+class RepositoryNotFoundException(ArtifactoryException):
+    """The repository was not found."""
+
+
+class PermissionNotFoundException(ArtifactoryException):
+    """A permission object was not found."""
+
+
+class AqlException(ArtifactoryException):
+    """Generic Aql contains invalid data."""
+
+
+class ArtifactNotFoundException(ArtifactoryException):
+    """An artifact was not found"""
+
+
+class PropertyNotFoundException(ArtifactoryException):
+    """All requested properties were not found"""
+
+
+class InvalidTokenDataException(ArtifactoryException):
+    """The token contains invalid data."""