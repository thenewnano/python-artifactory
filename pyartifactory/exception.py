class ArtifactoryException(Exception):
    pass


class UserAlreadyExistsException(ArtifactoryException):
    pass


class GroupAlreadyExistsException(ArtifactoryException):
    pass


<<<<<<< HEAD
class RepositoryAlreadyExistsException(ArtifactoryException):
=======
class PermissionAlreadyExistsException(Exception):
    pass


class UserNotFoundException(Exception):
>>>>>>> 37b89868
    pass


class UserNotFoundException(ArtifactoryException):
    pass


<<<<<<< HEAD
class GroupNotFoundException(ArtifactoryException):
    pass


class RepositoryNotFoundException(ArtifactoryException):
=======
class RepositoryNotFoundException(Exception):
    pass


class PermissionNotFoundException(Exception):
>>>>>>> 37b89868
    pass
<|MERGE_RESOLUTION|>--- conflicted
+++ resolved
@@ -1,42 +1,38 @@
-class ArtifactoryException(Exception):
-    pass
-
-
-class UserAlreadyExistsException(ArtifactoryException):
-    pass
-
-
-class GroupAlreadyExistsException(ArtifactoryException):
-    pass
-
-
-<<<<<<< HEAD
-class RepositoryAlreadyExistsException(ArtifactoryException):
-=======
-class PermissionAlreadyExistsException(Exception):
-    pass
-
-
-class UserNotFoundException(Exception):
->>>>>>> 37b89868
-    pass
-
-
-class UserNotFoundException(ArtifactoryException):
-    pass
-
-
-<<<<<<< HEAD
-class GroupNotFoundException(ArtifactoryException):
-    pass
-
-
-class RepositoryNotFoundException(ArtifactoryException):
-=======
-class RepositoryNotFoundException(Exception):
-    pass
-
-
-class PermissionNotFoundException(Exception):
->>>>>>> 37b89868
-    pass
+class ArtifactoryException(Exception):
+    pass
+
+
+class UserAlreadyExistsException(ArtifactoryException):
+    pass
+
+
+class GroupAlreadyExistsException(ArtifactoryException):
+    pass
+
+
+class RepositoryAlreadyExistsException(ArtifactoryException):
+    pass
+
+
+class PermissionAlreadyExistsException(Exception):
+    pass
+
+
+class UserNotFoundException(Exception):
+    pass
+
+
+class UserNotFoundException(ArtifactoryException):
+    pass
+
+
+class GroupNotFoundException(ArtifactoryException):
+    pass
+
+
+class RepositoryNotFoundException(ArtifactoryException):
+    pass
+
+
+class PermissionNotFoundException(Exception):
+    pass